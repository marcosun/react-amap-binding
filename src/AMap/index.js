import React from 'react';
import {
  array,
  func,
  node,
  object,
  oneOf,
  oneOfType,
  string,
} from 'prop-types';
import createEventCallback from '../Util/createEventCallback';
import isShallowEqual from '../Util/isShallowEqual';

const mapContainerStyle = { width: '100%', height: '100%' };

/**
 * AMap wrapper component to initialise AMap.
 * All map components should be childrens of this wrapper component.
 * AMap component accepts the following config properties to initialise AMap.
 * AMap has the same config options as AMap.Map unless highlighted below.
 * {@link http://lbs.amap.com/api/javascript-api/reference/map}
 */
class AMap extends React.PureComponent {
  static propTypes = {
    /**
     * AMap JS App key.
     */
    appKey: string.isRequired,
    /**
     * A 2D array of two numbers or AMap.Bounds.
     */
    bounds: oneOfType([array, object]),
    /**
     * Child components.
     */
    children: node,
    /**
     * Loca library version.
     */
    locaVersion: string,
    /**
     * Whether it is http or https.
     */
    protocol: oneOf(['http', 'https']),
    /**
     * AMap UI version.
     */
    uiVersion: string,
    /**
     * AMap javascript library version.
     */
    version: string,
    /* eslint-disable react/sort-prop-types,react/no-unused-prop-types */
    /**
     * Event callback.
     *
     * @param {AMap.Map} map - AMap.Map instance
     * @param {Object} event - AMap event parameters
     */
    onComplete: func,
    onClick: func,
    onDblClick: func,
    onMapMove: func,
    onHotSpotClick: func,
    onHotSpotOver: func,
    onHotSpotOut: func,
    onMoveStart: func,
    onMoveEnd: func,
    onZoomChange: func,
    onZoomStart: func,
    onZoomEnd: func,
    onMouseMove: func,
    onMouseWheel: func,
    onMouseOver: func,
    onMouseOut: func,
    onMouseUp: func,
    onMouseDown: func,
    onRightClick: func,
    onDragStart: func,
    onDragging: func,
    onDragEnd: func,
    onResize: func,
    onTouchStart: func,
    onTouchMove: func,
    onTouchEnd: func,
    /* eslint-enable */
  };

  static defaultProps = {
    locaVersion: '1.0.5',
    protocol: 'https',
    version: '1.4.7',
    uiVersion: '1.0',
  };

  /**
<<<<<<< HEAD
   * Initialise map property with undefined
   * @param {Object} props
   */
  constructor(props) {
    super(props);

    this.state = {
      map: void 0,
    };

    this.mapOptions = this.parseMapOptions(this.props);
  }

  /**
   * We get map conatiner element reference until this lifecycle method
   * to instantiate AMap map object
   */
  componentDidMount() {
    this.initAMap();
  }

  /**
   * Update this.map by calling AMap.Map methods
   */
  componentDidUpdate() {
    // Hold all updates until map has been created.
    if (this.map === void 0) return;

    const nextMapOptions = this.parseMapOptions(this.props);

    this.updateMapWithApi('setBounds', this.mapOptions.bounds, nextMapOptions.bounds);
    this.updateMapWithApi('setCenter', this.mapOptions.center, nextMapOptions.center);
    this.updateMapWithApi('setCity', this.mapOptions.city, nextMapOptions.city);
    this.updateMapWithApi('setDefaultCursor', this.mapOptions.defaultCursor, nextMapOptions.defaultCursor);
    this.updateMapWithApi('setDefaultLayer', this.mapOptions.defaultLayer, nextMapOptions.defaultLayer);
    this.updateMapWithApi('setFeatures', this.mapOptions.features, nextMapOptions.features);
    this.updateMapWithApi('setZoom', this.mapOptions.zoom, nextMapOptions.zoom);
    this.updateMapWithApi('setLang', this.mapOptions.lang, nextMapOptions.lang);
    // Calling setLayers causes fatal exceptions
    // this.updateMapWithApi('setLayers', this.mapOptions.layers, nextMapOptions.layers);
    this.updateMapWithApi('setlabelzIndex', this.mapOptions.labelzIndex, nextMapOptions.labelzIndex);
    this.updateMapWithApi('setMapStyle', this.mapOptions.mapStyle, nextMapOptions.mapStyle);
    this.updateMapWithApi('setPitch', this.mapOptions.pitch, nextMapOptions.pitch);
    this.updateMapWithApi('setRotation', this.mapOptions.rotation, nextMapOptions.rotation);
    this.updateMapWithApi('setStatus', this.mapOptions.status, nextMapOptions.status);

    this.mapOptions = nextMapOptions;
  }

  /**
   * Remove event listeners.
   * Destroy AMap.Map instance.
   */
  componentWillUnmount() {
    /**
     * The aMapEventListeners and map variables are assigned
     * after the asynchronous AMap library has been loaded.
     * If the resource has not been downloaded
     * before the component will unmount, an error will be thrown.
     */
    if (this.AMapEventListeners !== void 0) {
      this.AMapEventListeners.forEach((listener) => {
        window.AMap.event.removeListener(listener);
      });
    }
    if (this.state.map !== void 0) {
      this.state.map.destroy();
    }
  }

  /**
   * Load AMap library when neccessary
   * and instantiate map object by calling AMap.Map
   */
  async initAMap() {
    const {
      locaVersion,
      protocol,
      version,
      appKey,
      uiVersion,
      onComplete,
      onClick,
      onDbClick,
      onMapMove,
      onHotSpotClick,
      onHotSpotOver,
      onHotSpotOut,
      onMoveStart,
      onMoveEnd,
      onZoomChange,
      onZoomStart,
      onZoomEnd,
      onMouseMove,
      onMouseWheel,
      onMouseOver,
      onMouseOut,
      onMouseUp,
      onMouseDown,
      onRightClick,
      onDragStart,
      onDragging,
      onDragEnd,
      onResize,
      onTouchStart,
      onTouchMove,
      onTouchEnd,
      ...mapOptions
    } = this.props;

    if (window.AMap === void 0) {
      await this.requireAMap({protocol, version, appKey});
      await this.requireAMapUI({protocol, version: uiVersion});
      await this.requireLoca({protocol, appKey, version: locaVersion});
    }

    this.map = new window.AMap.Map(this.mapContainer, {
      ...this.mapOptions,
    });

    // Due to the fact that createEventCallback is a closure,
    // therefore this.map must be initialised before executing closure.
    this.eventCallbacks = this.parseEvents();

    this.bindEvents(this.map, this.eventCallbacks);

    this.setState({
      map: this.map,
    });
  }

  /**
=======
>>>>>>> 5d2e45b3
   * Parse AMap.Map options
   * Named properties are event callbacks, other properties are map options.
   * @param  {Object} props
   * @return {Object}
   */
  static parseMapOptions(props) {
    const {
      children,
      locaVersion,
      protocol,
      version,
      appKey,
      uiVersion,
      onComplete,
      onClick,
      onDblClick,
      onMapMove,
      onHotSpotClick,
      onHotSpotOver,
      onHotSpotOut,
      onMoveStart,
      onMoveEnd,
      onZoomChange,
      onZoomStart,
      onZoomEnd,
      onMouseMove,
      onMouseWheel,
      onMouseOver,
      onMouseOut,
      onMouseUp,
      onMouseDown,
      onRightClick,
      onDragStart,
      onDragging,
      onDragEnd,
      onResize,
      onTouchStart,
      onTouchMove,
      onTouchEnd,
      ...mapOptions
    } = props;

    const {
      bounds,
    } = mapOptions;

    return {
      ...mapOptions,
      bounds: (() => {
        // Transform bounds until map has been created.
        if (window.AMap === void 0 || bounds instanceof window.AMap.Bounds) {
          return bounds;
        }

        if (bounds instanceof Array) {
          return new window.AMap.Bounds(...bounds);
        }

        return bounds;
      })(),
    };
  }

  /**
   * Create script tag to require AMap library
   * @param  {string} options.protocol - Protocol, whether it is http or https
   * @param  {string} options.version  - AMap javascript library version
   * @param  {string} options.appKey   - AMap JS App key
   * @return {Promise}                 - Promise created by AMap script tag
   */
  static requireAMap({ protocol, version, appKey }) {
    return new Promise((resolve) => {
      window.onJsapiLoad = () => {
        resolve();
        window.onJsapiLoad = void 0;
      };

      const jsApi = document.createElement('script');
      jsApi.type = 'text/javascript';
      jsApi.src = `${protocol}://webapi.amap.com/maps?v=${version}&key=${appKey}&callback=onJsapiLoad`;

      document.head.appendChild(jsApi);
    });
  }

  /**
   * Create script tag to require AMapUI library
   * @param  {string} options.protocol - Protocol, whether it is http or https
   * @param  {string} options.version  - AMap UI javascript library version
   * @return {Promise}                 - Promise created by AMap UI script tag
   */
  static requireAMapUI({ protocol, version }) {
    const amapUi = document.createElement('script');
    amapUi.type = 'text/javascript';
    amapUi.src = `${protocol}://webapi.amap.com/ui/${version}/main-async.js`;

    document.head.appendChild(amapUi);

    return new Promise((resolve) => {
      amapUi.onload = () => {
        window.initAMapUI();
        return resolve();
      };
    });
  }

  /**
   * Create script tag to require Loca library
   * @param  {string} options.protocol - Protocol, whether it is http or https.
   * @param  {string} options.appKey   - AMap JS App key.
   * @param  {string} options.version  - Loca library version.
   * @return {Promise}                 - Promise created by Loca script tag.
   */
  static requireLoca({ protocol, appKey, version }) {
    const loca = document.createElement('script');
    loca.type = 'text/javascript';
    loca.src = `${protocol}://webapi.amap.com/loca?key=${appKey}&v=${version}`;

    document.head.appendChild(loca);

    return new Promise((resolve) => {
      loca.onload = () => {
        return resolve();
      };
    });
  }

  /**
   * Initialise map property with undefined
   * @param {Object} props
   */
  constructor(props) {
    super(props);

    this.state = {
      map: void 0,
    };

    this.mapOptions = AMap.parseMapOptions(this.props);
  }

  /**
   * We get map conatiner element reference until this lifecycle method
   * to instantiate AMap map object
   */
  componentDidMount() {
    this.initAMap();
  }

  /**
   * Update this.map by calling AMap.Map methods
   */
  componentDidUpdate() {
    // Hold all updates until map has been created.
    if (this.map === void 0) return;

    const nextMapOptions = AMap.parseMapOptions(this.props);

    this.updateMapWithApi('setBounds', this.mapOptions.bounds, nextMapOptions.bounds);
    this.updateMapWithApi('setCenter', this.mapOptions.center, nextMapOptions.center);
    this.updateMapWithApi('setCity', this.mapOptions.city, nextMapOptions.city);
    this.updateMapWithApi('setDefaultCursor', this.mapOptions.defaultCursor, nextMapOptions.defaultCursor);
    this.updateMapWithApi('setDefaultLayer', this.mapOptions.defaultLayer, nextMapOptions.defaultLayer);
    this.updateMapWithApi('setFeatures', this.mapOptions.features, nextMapOptions.features);
    this.updateMapWithApi('setZoom', this.mapOptions.zoom, nextMapOptions.zoom);
    this.updateMapWithApi('setLang', this.mapOptions.lang, nextMapOptions.lang);
    // Calling setLayers causes fatal exceptions
    // this.updateMapWithApi('setLayers', this.mapOptions.layers, nextMapOptions.layers);
    this.updateMapWithApi('setlabelzIndex', this.mapOptions.labelzIndex, nextMapOptions.labelzIndex);
    this.updateMapWithApi('setMapStyle', this.mapOptions.mapStyle, nextMapOptions.mapStyle);
    this.updateMapWithApi('setPitch', this.mapOptions.pitch, nextMapOptions.pitch);
    this.updateMapWithApi('setRotation', this.mapOptions.rotation, nextMapOptions.rotation);
    this.updateMapWithApi('setStatus', this.mapOptions.status, nextMapOptions.status);

    this.mapOptions = nextMapOptions;
  }

  /**
   * Remove event listeners.
   * Destroy AMap.Map instance.
   */
  componentWillUnmount() {
    this.AMapEventListeners.forEach((listener) => {
      window.AMap.event.removeListener(listener);
    });

    this.state.map.destroy();
  }

  /**
   * Load AMap library when neccessary
   * and instantiate map object by calling AMap.Map
   */
  async initAMap() {
    const {
      locaVersion,
      protocol,
      version,
      appKey,
      uiVersion,
    } = this.props;

    if (window.AMap === void 0) {
      await AMap.requireAMap({ protocol, version, appKey });
      await AMap.requireAMapUI({ protocol, version: uiVersion });
      await AMap.requireLoca({ protocol, appKey, version: locaVersion });
    }

    this.map = new window.AMap.Map(this.mapContainer, {
      ...this.mapOptions,
    });

    // Due to the fact that createEventCallback is a closure,
    // therefore this.map must be initialised before executing closure.
    this.eventCallbacks = this.parseEvents();

    this.bindEvents(this.map, this.eventCallbacks);

    this.setState({
      map: this.map,
    });
  }

  /**
   * Return an object of all supported event callbacks
   * @return {Object}
  */
  parseEvents() {
    return {
      onComplete: createEventCallback('onComplete', this.map).bind(this),
      onClick: createEventCallback('onClick', this.map).bind(this),
      onDblClick: createEventCallback('onDblClick', this.map).bind(this),
      onMapMove: createEventCallback('onMapMove', this.map).bind(this),
      onHotSpotClick: createEventCallback('onHotSpotClick', this.map).bind(this),
      onHotSpotOver: createEventCallback('onHotSpotOver', this.map).bind(this),
      onHotSpotOut: createEventCallback('onHotSpotOut', this.map).bind(this),
      onMoveStart: createEventCallback('onMoveStart', this.map).bind(this),
      onMoveEnd: createEventCallback('onMoveEnd', this.map).bind(this),
      onZoomChange: createEventCallback('onZoomChange', this.map).bind(this),
      onZoomStart: createEventCallback('onZoomStart', this.map).bind(this),
      onZoomEnd: createEventCallback('onZoomEnd', this.map).bind(this),
      onMouseMove: createEventCallback('onMouseMove', this.map).bind(this),
      onMouseWheel: createEventCallback('onMouseWheel', this.map).bind(this),
      onMouseOver: createEventCallback('onMouseOver', this.map).bind(this),
      onMouseOut: createEventCallback('onMouseOut', this.map).bind(this),
      onMouseUp: createEventCallback('onMouseUp', this.map).bind(this),
      onMouseDown: createEventCallback('onMouseDown', this.map).bind(this),
      onRightClick: createEventCallback('onRightClick', this.map).bind(this),
      onDragStart: createEventCallback('onDragStart', this.map).bind(this),
      onDragging: createEventCallback('onDragging', this.map).bind(this),
      onDragEnd: createEventCallback('onDragEnd', this.map).bind(this),
      onResize: createEventCallback('onResize', this.map).bind(this),
      onTouchStart: createEventCallback('onTouchStart', this.map).bind(this),
      onTouchMove: createEventCallback('onTouchMove', this.map).bind(this),
      onTouchEnd: createEventCallback('onTouchEnd', this.map).bind(this),
    };
  }

  /**
   * Bind all events on map instance.
   * Save event listeners.
   * Later to be removed in componentWillUnmount lifecycle.
   * @param  {AMap.Map} map - AMap.Map instance
   * @param  {Object} eventCallbacks - An object of all event callbacks
   */
  bindEvents(map, eventCallbacks) {
    this.AMapEventListeners = [];

    Object.keys(eventCallbacks).forEach((key) => {
      const eventName = key.substring(2).toLowerCase();
      const handler = eventCallbacks[key];

      this.AMapEventListeners.push(
        window.AMap.event.addListener(map, eventName, handler),
      );
    });
  }

  /**
   * Update AMap.Map instance with named api and given value.
   * Won't call api if the given value does not change
   * @param  {string} apiName - AMap.Map instance update method name
   * @param  {Object} currentProp - Current value
   * @param  {Object} nextProp - Next value
   */
  updateMapWithApi(apiName, currentProp, nextProp) {
    if (!isShallowEqual(currentProp, nextProp)) {
      this.map[apiName](nextProp);
    }
  }

  /**
   * Render a div element as root of AMap
   * Pass map object instantiated by AMap.Map to all direct decendents
   * @return {Component}
   */
  render() {
    const {
      children,
    } = this.props;

    const {
      map,
    } = this.state;

    const childrenElement = () => {
      if (React.isValidElement(children)) { // Single element
        return React.cloneElement(children, { map });
      }

      if (children.length !== void 0) { // An array of elements
        return React.Children.map(children, (child) => {
          if (React.isValidElement(child)) {
            return React.cloneElement(child, { map });
          }
          return void 0;
        });
      }

      return null;
    };

    return (
      <div
        ref={(self) => { this.mapContainer = self; }}
        style={mapContainerStyle}
      >
        {
          map !== void 0 && children && childrenElement()
        }
      </div>
    );
  }
}

export default AMap;<|MERGE_RESOLUTION|>--- conflicted
+++ resolved
@@ -94,141 +94,6 @@
   };
 
   /**
-<<<<<<< HEAD
-   * Initialise map property with undefined
-   * @param {Object} props
-   */
-  constructor(props) {
-    super(props);
-
-    this.state = {
-      map: void 0,
-    };
-
-    this.mapOptions = this.parseMapOptions(this.props);
-  }
-
-  /**
-   * We get map conatiner element reference until this lifecycle method
-   * to instantiate AMap map object
-   */
-  componentDidMount() {
-    this.initAMap();
-  }
-
-  /**
-   * Update this.map by calling AMap.Map methods
-   */
-  componentDidUpdate() {
-    // Hold all updates until map has been created.
-    if (this.map === void 0) return;
-
-    const nextMapOptions = this.parseMapOptions(this.props);
-
-    this.updateMapWithApi('setBounds', this.mapOptions.bounds, nextMapOptions.bounds);
-    this.updateMapWithApi('setCenter', this.mapOptions.center, nextMapOptions.center);
-    this.updateMapWithApi('setCity', this.mapOptions.city, nextMapOptions.city);
-    this.updateMapWithApi('setDefaultCursor', this.mapOptions.defaultCursor, nextMapOptions.defaultCursor);
-    this.updateMapWithApi('setDefaultLayer', this.mapOptions.defaultLayer, nextMapOptions.defaultLayer);
-    this.updateMapWithApi('setFeatures', this.mapOptions.features, nextMapOptions.features);
-    this.updateMapWithApi('setZoom', this.mapOptions.zoom, nextMapOptions.zoom);
-    this.updateMapWithApi('setLang', this.mapOptions.lang, nextMapOptions.lang);
-    // Calling setLayers causes fatal exceptions
-    // this.updateMapWithApi('setLayers', this.mapOptions.layers, nextMapOptions.layers);
-    this.updateMapWithApi('setlabelzIndex', this.mapOptions.labelzIndex, nextMapOptions.labelzIndex);
-    this.updateMapWithApi('setMapStyle', this.mapOptions.mapStyle, nextMapOptions.mapStyle);
-    this.updateMapWithApi('setPitch', this.mapOptions.pitch, nextMapOptions.pitch);
-    this.updateMapWithApi('setRotation', this.mapOptions.rotation, nextMapOptions.rotation);
-    this.updateMapWithApi('setStatus', this.mapOptions.status, nextMapOptions.status);
-
-    this.mapOptions = nextMapOptions;
-  }
-
-  /**
-   * Remove event listeners.
-   * Destroy AMap.Map instance.
-   */
-  componentWillUnmount() {
-    /**
-     * The aMapEventListeners and map variables are assigned
-     * after the asynchronous AMap library has been loaded.
-     * If the resource has not been downloaded
-     * before the component will unmount, an error will be thrown.
-     */
-    if (this.AMapEventListeners !== void 0) {
-      this.AMapEventListeners.forEach((listener) => {
-        window.AMap.event.removeListener(listener);
-      });
-    }
-    if (this.state.map !== void 0) {
-      this.state.map.destroy();
-    }
-  }
-
-  /**
-   * Load AMap library when neccessary
-   * and instantiate map object by calling AMap.Map
-   */
-  async initAMap() {
-    const {
-      locaVersion,
-      protocol,
-      version,
-      appKey,
-      uiVersion,
-      onComplete,
-      onClick,
-      onDbClick,
-      onMapMove,
-      onHotSpotClick,
-      onHotSpotOver,
-      onHotSpotOut,
-      onMoveStart,
-      onMoveEnd,
-      onZoomChange,
-      onZoomStart,
-      onZoomEnd,
-      onMouseMove,
-      onMouseWheel,
-      onMouseOver,
-      onMouseOut,
-      onMouseUp,
-      onMouseDown,
-      onRightClick,
-      onDragStart,
-      onDragging,
-      onDragEnd,
-      onResize,
-      onTouchStart,
-      onTouchMove,
-      onTouchEnd,
-      ...mapOptions
-    } = this.props;
-
-    if (window.AMap === void 0) {
-      await this.requireAMap({protocol, version, appKey});
-      await this.requireAMapUI({protocol, version: uiVersion});
-      await this.requireLoca({protocol, appKey, version: locaVersion});
-    }
-
-    this.map = new window.AMap.Map(this.mapContainer, {
-      ...this.mapOptions,
-    });
-
-    // Due to the fact that createEventCallback is a closure,
-    // therefore this.map must be initialised before executing closure.
-    this.eventCallbacks = this.parseEvents();
-
-    this.bindEvents(this.map, this.eventCallbacks);
-
-    this.setState({
-      map: this.map,
-    });
-  }
-
-  /**
-=======
->>>>>>> 5d2e45b3
    * Parse AMap.Map options
    * Named properties are event callbacks, other properties are map options.
    * @param  {Object} props
@@ -411,11 +276,20 @@
    * Destroy AMap.Map instance.
    */
   componentWillUnmount() {
-    this.AMapEventListeners.forEach((listener) => {
-      window.AMap.event.removeListener(listener);
-    });
-
-    this.state.map.destroy();
+    /**
+     * The aMapEventListeners and map variables are assigned
+     * after the asynchronous AMap library has been loaded.
+     * If the resource has not been downloaded
+     * before the component will unmount, an error will be thrown.
+     */
+    if (this.AMapEventListeners !== void 0) {
+      this.AMapEventListeners.forEach((listener) => {
+        window.AMap.event.removeListener(listener);
+      });
+    }
+    if (this.state.map !== void 0) {
+      this.state.map.destroy();
+    }
   }
 
   /**
